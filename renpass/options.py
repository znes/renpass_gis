--- conflicted
+++ resolved
@@ -1,10 +1,6 @@
 
 from oemof.solph import Bus
-<<<<<<< HEAD
-from renpass import facades
-=======
-import facades, components
->>>>>>> 0e311e52
+from renpass import components, facades
 
 typemap = {
     'bus': Bus,
